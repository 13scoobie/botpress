--- conflicted
+++ resolved
@@ -1,15 +1,4 @@
 module.exports = {
-<<<<<<< HEAD
-  // incoming: function(event, next) {
-  //
-  // },
-
-  // outgoing: function(event, next) {
-  //
-  // },
-
-=======
->>>>>>> b029b7da
   init: function(bp) {
 
   },
